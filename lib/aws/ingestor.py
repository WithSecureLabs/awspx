--- conflicted
+++ resolved
@@ -88,10 +88,7 @@
         groups = resources.get("AWS::Iam::Group")
         roles = resources.get("AWS::Iam::Role")
         policies = resources.get("AWS::Iam::Policy")
-<<<<<<< HEAD
         clusters = resources.get("AWS::Eks::Cluster")
-=======
->>>>>>> 96bbaa1b
         instance_profiles = resources.get("AWS::Iam::InstanceProfile")
 
         for resource in self.console.tasklist(
@@ -129,7 +126,6 @@
                     for group in filter(
                             lambda r: r.get("Name") in group_names,
                             groups):
-<<<<<<< HEAD
 
                         self.add(Transitive(properties={"Name": "Attached"},
                                             source=resource, target=group))
@@ -137,15 +133,6 @@
                         group_names = [g for g in group_names
                                        if g != str(group)]
 
-=======
-
-                        self.add(Transitive(properties={"Name": "Attached"},
-                                            source=resource, target=group))
-
-                        group_names = [g for g in group_names
-                                       if g != str(group)]
-
->>>>>>> 96bbaa1b
                     if not len(group_names) > 0:
                         del resource.properties()["GroupList"]
 
@@ -154,11 +141,7 @@
                     and "IamInstanceProfile" in resource.properties()):
 
                 instance_profile = next((i for i in instance_profiles
-<<<<<<< HEAD
-                                         if i.get("Name") == resource.get("IamInstanceProfile")["Arn"]
-=======
                                          if str(i) == resource.get("IamInstanceProfile")["Arn"]
->>>>>>> 96bbaa1b
                                          ), None)
 
                 if instance_profile is not None:
@@ -191,23 +174,15 @@
             if (resource.label() in ["AWS::Lambda::Function"]
                     and "Role" in resource.properties()):
 
-<<<<<<< HEAD
-                role_arns = [resource.get("Role")]
-                for role in filter(
-                        lambda r: r.id() in role_arns,
-                        roles):
-=======
                 role = next((r for r in roles
                              if str(r) == resource.get("Role")
                              ), None)
 
                 if role is not None:
->>>>>>> 96bbaa1b
 
                     self.add(Transitive(properties={"Name": "Attached"},
                                         source=resource, target=role))
 
-<<<<<<< HEAD
                     role_arns = [r for r in role_arns if r != str(role)]
 
                 if not len(role_arns) > 0:
@@ -287,9 +262,6 @@
                                             source=cluster, target=resource))
 
                         del resource.properties()["Cluster"]
-=======
-                    del resource.properties()["Role"]
->>>>>>> 96bbaa1b
 
     def load_actions(self):
 
@@ -601,7 +573,7 @@
         # If no resources to ingest have been specified, assume all
         if len(self.types) == 0:
             self.types = [t for t in RESOURCES
-                          if t.startswith(f"AWS::{self.__class__.__name__}::")]
+                          if t.upper().startswith(f"AWS::{self.__class__.__name__}::".upper())]
 
         # There must be nothing specified for this service
         if len(self.types) == 0:
@@ -896,6 +868,8 @@
         for element in elements:
             self.add(element)
 
+    def add(self, element):
+
         if any(r in element.labels() for r in ["Resource", "Generic"]):
 
             if element.label() not in self.types:
@@ -938,6 +912,12 @@
 
 
 class IAM(Ingestor):
+
+    types = [
+        "AWS::Iam::User", "AWS::Iam::Role", "AWS::Iam::Group",
+        "AWS::Iam::Policy", "AWS::Iam::InstanceProfile",
+        "AWS::Iam::MfaDevice", "AWS::Iam::VirtualMfaDevice"
+    ]
 
     associations = [
         ("AWS::Iam::User", "AWS::Iam::VirtualMfaDevice")
@@ -1314,15 +1294,12 @@
 
         super().__init__(**kwargs, load_resources=False)
 
-        self.client = self.session.client('lambda')
         self.list_functions()
 
     def list_functions(self):
 
         if 'AWS::Lambda::Function' not in self.types:
             return
-
-        functions = Elements()
 
         for function in [f for r in self.console.tasklist(
             "Adding Functions",
