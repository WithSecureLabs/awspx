import boto3
import csv
import json
import os
import re
import shutil
import sys
import subprocess
import zlib
from base64 import b64decode
from datetime import datetime

from botocore.exceptions import (ClientError,
                                 PartialCredentialsError, ProfileNotFound)

from lib.aws.actions import ACTIONS
from lib.aws.policy import (BucketACL, IdentityBasedPolicy,
                            ObjectACL, ResourceBasedPolicy)

from lib.aws.resources import RESOURCES
from lib.graph.base import Elements, Node
from lib.graph.edges import (Action, Associative,
                             Transitive, Trusts)

from lib.graph.nodes import Generic, Resource


class IngestionManager(Elements):

    zip = None

    def __init__(self, session, console=None,
                 services=[], db="default.db",
                 quick=False, skip_actions=False,
                 only_types=[], skip_types=[],
                 only_arns=[], skip_arns=[]):

        try:

            if console is None:
                from lib.util.console import console
            self.console = console

            identity = self.console.task(
                "Awaiting response to sts:GetCallerIdentity",
                session.client('sts').get_caller_identity,
                done=lambda r: '\n'.join([
                    f"Identity: {r['Arn']}",
                    f"Services: {', '.join([s.__name__ for s in services])}",
                    f"Database: {db}",
                    f"Account:  {r['Account']}",
                    f"Region:   {session.region_name}",
                ]))

            self.account = identity["Account"]
            self.console.spacer()

        except (ClientError, PartialCredentialsError, ProfileNotFound) as e:
            self.console.error(e)
            sys.exit(1)

        if len(only_arns) > 0:
            only_types = list(set(only_types + [RESOURCES.label(arn)
                                                for arn in only_arns]))

        for ingestor in services:

            elements = ingestor(session=session, console=self.console,
                                account=self.account, quick=quick,
                                only_types=only_types, skip_types=skip_types,
                                only_arns=only_arns, skip_arns=skip_arns)

            super().update(elements)
            elements.destroy()

        self.load_transitives()

        if not skip_actions:
            self.load_actions()

        self.zip = self.save(db)

        self.console.spacer()

    def load_transitives(self):

        resources = self.get("Resource")
        instance_profiles = resources.get("AWS::Iam::InstanceProfile")
        policies = resources.get("AWS::Iam::Policy")
        groups = resources.get("AWS::Iam::Group")
        roles = resources.get("AWS::Iam::Role")

        for resource in self.console.tasklist(
            "Adding Transitive relationships",
            iterables=resources,
            done="Added Transitive relationships",
        ):

            # (User)-->(Group)
            if (resource.label() in ["AWS::Iam::User"]
                    and "GroupList" in resource.properties()):

                group_names = resource.get("GroupList")
                del resource.properties()["GroupList"]
                for group in filter(
                        lambda r: r.get("Name") in group_names,
                        groups):

                    self.add(Transitive(properties={"Name": "Attached"},
                                        source=resource, target=group))

            # Instance --> Instance Profile
            if (resource.label() in ["AWS::Ec2::Instance"]
                    and "IamInstanceProfile" in resource.properties()):

                instance_profile_arns = [
                    resource.get("IamInstanceProfile")["Arn"]]
                del resource.properties()["IamInstanceProfile"]
                for instance_profile in filter(
                        lambda r: r.id() in instance_profile_arns,
                        instance_profiles):

                    self.add(Transitive({"Name": "Attached"},
                                        source=resource, target=instance_profile))

            # (InstanceProfile) --> (Role)
            if (resource.label() in ["AWS::Iam::InstanceProfile"]
                    and "Roles" in resource.properties()):

                role_arns = list(map(lambda r: r["Arn"],
                                     resource.get("Roles")))
                del resource.properties()["Roles"]
                for role in filter(
                        lambda r: r.id() in role_arns,
                        roles):

                    self.add(Transitive(properties={"Name": "Attached"},
                                        source=resource, target=role))

            # Lambda --> Role
            if (resource.label() in ["AWS::Lambda::Function"]
                    and "Role" in resource.properties()):

                role_arns = [resource.get("Role")]
                del resource.properties()["Role"]
                for role in filter(
                        lambda r: r.id() in role_arns,
                        roles):

                    self.add(Transitive(properties={"Name": "Attached"},
                                        source=resource, target=role))

            # (User|Group|Role)-->(Policy)
            if (resource.label() in ["AWS::Iam::User", "AWS::Iam::Group", "AWS::Iam::Role"]
                    and "AttachedManagedPolicies" in resource.properties()):

                policy_arns = [
                    policy["PolicyArn"]
                    for policy in resource.get("AttachedManagedPolicies")
                ]
                del resource.properties()["AttachedManagedPolicies"]
                for policy in filter(
                        lambda r: r.id() in policy_arns,
                        policies):

                    self.add(Transitive(properties={"Name": "Attached"},
                                        source=resource, target=policy))

    def load_actions(self):

        self.add(Node(labels=["CatchAll"], properties={
            "Name": "CatchAll",
            "Description": "A sinkhole for actions affecting unknown resource types."
        }))

        # Resource types Actions affect
        resources = Elements(e for e in self if any([l in [
            "Resource", "Generic", "CatchAll"
        ] for l in e.labels()]))

        # IAM entities
        entities = Elements(e for e in self.get("Resource")
                            if e.label() in ['AWS::Iam::User', 'AWS::Iam::Role'])

        for resource in self.console.tasklist(
            "Resolving Policy information",
            iterables=self.get("Resource"),
            done="Added Action relationships"

        ):

            # Identity-based policies (inline and managed)
            if resource.label() in [
                "AWS::Iam::User",  "AWS::Iam::Group", "AWS::Iam::Role",
                "AWS::Iam::Policy"
            ]:

                self.update(IdentityBasedPolicy(
                    resource, resources).resolve())

            # Resource-based policies
            if resource.label() in [
                "AWS::S3::Bucket", "AWS::S3::Object",
            ]:
                resource_based_policy = ResourceBasedPolicy(
                    resource=resource, resources=resources,
                    keys="Policy")

                self.update(resource_based_policy.principals())
                self.update(resource_based_policy.resolve())

            # Assume role policy documents
            if resource.label() in ["AWS::Iam::Role"]:

                resource_based_policy = ResourceBasedPolicy(
                    resource=resource,
                    resources=resources,
                    keys="Trusts"
                )

                # Skip AWS::Domain principals
                self.update(Elements(principal
                                     for principal in resource_based_policy.principals()
                                     if not principal.type("AWS::Domain")))

                # Only actions beginning with sts:AssumeRole are valid
                for action in [action for action in resource_based_policy.resolve()
                               if str(action).startswith("sts:AssumeRole")]:

                    # This role trusts all IAM entities within this account
                    if (action.source().type("AWS::Account")
                            and action.source().id().split(':')[4] == self.account):

                        self.update(Elements(Trusts(properties=action.properties(),
                                                    source=action.target(),
                                                    target=entity)
                                             for entity in entities))

                    else:
                        # Skip AWS::Domain actions
                        if action.source().type("AWS::Domain"):
                            continue

                        self.add(action)
                        self.add(Trusts(properties=action.properties(),
                                        source=action.target(),
                                        target=action.source()))

            # ACLs (bucket & objects)
            if resource.label() in ["AWS::S3::Bucket", "AWS::S3::Object"]:

                acl = BucketACL(resource, resources) \
                    if resource.label() == "AWS::S3::Bucket" \
                    else ObjectACL(resource, resources)

                self.update(acl.principals())
                self.update(acl.resolve())

    def save(self, db="default.db", path="/opt/awspx/data"):

        archive = None
        edge_files = []
        node_files = []

        if not db.endswith(".db"):
            db = "%s.db" % db

        directory = f"{datetime.now().strftime('%Y%m%d%H%M%S%f')}_{db.split('.')[0]}"
        labels = sorted(list(set([
            next((l for l in e.labels()
                  if l not in ["External", "Generic", "Resource"]),
                 "Node")
            for e in self])))

        os.mkdir(f"{path}/{directory}")

        def stringify(s, t):
            return json.dumps(s, default=str) \
                if t == "list" or t == "dict" \
                else str(s)

        for label in self.console.tasklist(
            "Saving ingested data",
            labels,
            done=f"Saved ingested data to {directory}.zip"
        ):

            filename = "%s.csv" % label
            elements = self.get(label)

            if len(elements) == 0:
                continue

            header = sorted(list(set([
                (f, e.get(f).__class__.__name__)
                for e in elements for f in e.properties().keys()])))

            # We default to type: 'str' in cases where key names collide accross types

            header = list(set([
                (f, 'str' if [k for k, _ in header].count(f) > 1 else t)
                for (f, t) in header]))

            if type(next(iter(elements))) is Node or Node in type(next(iter(elements))).__bases__:

                prefix = [":ID"]
                suffix = [":LABEL"]
                data = [[e.id()] + [stringify(e.properties()[f], _)
                                    if f in e.properties()
                                    else '' for (f, _) in header]
                        + [";".join(e.labels())] for e in elements]

                node_files.append(filename)

            else:

                prefix = [":START_ID"]
                suffix = [":END_ID", ":TYPE"]

                data = [[e.source().id()] + [stringify(e.properties()[f], _)
                                             if f in e.properties()
                                             else '' for (f, _) in header]
                        + [e.target().id(), label] for e in elements if e.target() is not None]

                edge_files.append(filename)

            data.insert(0, prefix + [
                "%s:%s" % (k, {
                    t:           t,
                    "NoneType": "string",
                    "dict":     "string",
                    "list":     "string",
                    "int":      "string",
                    "datetime": "string",
                    "bool":     "string",
                    "str":      "string"
                }[t]) for (k, t) in header] + suffix)

            with open(f"{path}/{directory}/{filename}", mode='w') as elements:

                c = csv.writer(
                    elements,
                    delimiter=',',
                    quotechar='"',
                    quoting=csv.QUOTE_MINIMAL)

                for row in data:
                    c.writerow(row)

            if label == labels[-1]:

                shutil.make_archive(f"{path}/{directory}",
                                    'zip', f"{path}/{directory}")

                subprocess.Popen(["rm", "-rf", f"{path}/{directory}"])

                archive = f"{path}/{directory}.zip"

        return archive

    def update(self, elements):

        for element in elements:
            self.add(element)

    def add(self, element):

        length = len(self)
        super().add(element)

        if len(self) == length:
            return

        if "TRANSITIVE" in element.labels():

            self.console.info(f"Added {element.label().capitalize()} relationship: "
                              f"({element.source()}) → ({element.target()})")

        elif any([e in ["ACTION", "TRUSTS"] for e in element.labels()]):
            pass

        else:
            self.console.info(f"Added {element.label()}: ({element})")


class Client(object):

    def __init__(self, client, console=None):

        self.client = client
        self.console = console

    def __iter__(self):
        try:
            for i in self.client.__iter__():
                yield i
        except ClientError as e:
            if e.response['Error']['Code'] in ['AccessDenied', 'AccessDeniedException']:
                self.console.warn(str(e))
            else:
                raise e

    def __getattr__(self, attr):

        method = self.client.__getattribute__(attr)

        if callable(method):

            def hook(*args, **kwargs):
                result = []

                try:
                    result = method(*args, **kwargs)

                    if attr in ['get_paginator', 'paginate']:
                        result = self.__class__(result, console=self.console)

                except ClientError as e:

                    if e.response['Error']['Code'] in ['AccessDenied', 'AccessDeniedException']:
                        self.console.warn(str(e))
                    else:
                        raise e

                return result

            return hook

        else:
            return method


class Ingestor(Elements):

    types = []
    associations = []

    _only_types = []
    _skip_types = []
    _only_arns = []
    _skip_arns = []

    def __init__(self, session, account, console,
                 load_resources=True, quick=False,
                 only_types=[], skip_types=[],
                 only_arns=[], skip_arns=[]):

        self.console = console.item(f"Ingesting {self.__class__.__name__}")
        self.session = session
        self.account = account
        self.quick = quick

        self._only_arns = only_arns
        self._skip_arns = skip_arns

        self.client = Client(self.session.client(
            self.__class__.__name__.lower()),
            console=self.console)

        if load_resources:
            available_resources = self.session.get_available_resources()
            if self.__class__.__name__.lower() not in available_resources:
                self.console.critical(f"'{self.__class__.__name__}' is not a supported boto resource. "
                                      "This means you'll need to write a custom ingestor (see Lambda for a practical example). "
                                      f"For future reference, boto supports: {', '.join(available_resources)}.")
                return

        # If no resources to ingest have been specified, assume all
        if len(self.types) == 0:
            self.types = [t for t in RESOURCES if t.upper().startswith(
                "AWS::%s::" % self.__class__.__name__.upper())]

        # There must be nothing specified for this service
        if len(self.types) == 0:
            self.console.critical(f"No {self.__class__.__name__.capitalize()} resources were found in 'lib.aws.resources.py'. "
                                  "You'll need to add them before this ingestor will work.")
            return

        # Ensure ingested resources conform to RESOURCES casing
        self.types = [r for r in map(lambda r: next(
            (t for t in RESOURCES if t.upper() == r.upper()), None), self.types)
            if r is not None]

        # Remove types that dont match user specifications
        self.types = [t for t in self.types if t not in skip_types
                      and (len(only_types) == 0 or t in only_types)]

        self.load_generics()

        if load_resources and len(self.types) > 0:
            self.load_resources()
            self.load_associatives()

    def load_generics(self, types=None):

        for k in self.console.tasklist(
            f"Adding Generic resources",
            self.types,
            done=f"Added Generic resources"
        ):
            self.add(Generic(properties={
                "Name": f"${k.split(':')[-1]}",
                "Arn":  RESOURCES.definition(k)
            }, labels=[k]))

    def load_resources(self):

        def get_resource_type_model(collection):

            service = self.__class__.__name__.capitalize()
            resource_model = collection.meta.resource_model._resource_defs
            remap = {k: k for k in resource_model.keys()}

            # Map model types to RESOURCE definitions
            for rt in resource_model.keys():

                for resource_type in sorted([k for k in resource_model.keys()
                                             if rt.startswith(k)], key=len, reverse=True):

                    remap[rt] = f"AWS::{service}::{resource_type}"

                    if remap[rt] in RESOURCES.types.keys():
                        break

            model = {k: {remap[getattr(collection, k)._model.resource.type]: {}}
                     for k in [attr for attr in dir(collection)
                               if boto3.resources.collection.CollectionManager
                               in getattr(collection, attr).__class__.__bases__]
                     }

            # Update model to include reflect resources which themselves
            # are CollectionManager(s).
            for rt in resource_model.keys():

                for rm in boto3.resources.factory.ResourceModel(
                        rt, resource_model[rt],
                        resource_model).collections:

                    # Explicitly skip Version objects
                    if rm._definition["resource"]["type"].endswith("Version"):
                        continue

                    # Remap model key (only once)
                    if rt in remap:
                        rt = remap[rt]

                    resource_type = remap[rm._definition["resource"]["type"]]
                    operation = rm.name

                    # Skip this operation if another method producing this resource
                    # type is available from the root collection
                    if resource_type in [list(i.keys())[0]
                                         for i in model.values()]:
                        continue

                    for k, v in model.items():

                        if rt in v.keys():
                            v[rt][operation] = {resource_type: {}}
                            break

            return model

        def run_ingestor(collections, model):

            if not len(collections) > 0:
                return

<<<<<<< HEAD
    def _handle_resource_selection(self, only, skip):

        for resource in self.get("Resource"):
            if (len(only) > 0 and str(resource) not in only) \
                    or str(resource) in skip:
                self.remove(resource)

=======
            for attr, v in model.items():
>>>>>>> 09b790eb

                label = list(v.keys())[0]
                collection_managers = []

                if len(self.types) > 0 and label not in self.types:

                    collateral = [
                        rt for rt in [list(k.keys())[0] for k in list(v.values())[0].values()]
                        if rt in self.types
                        and rt not in [list(k.keys())[0] for k in model.values()]
                    ]

                    self.console.debug(''.join((
                        f"Skipped {label} ingestion ",
                        f"({', '.join(collateral)} will also be skipped)." if len(collateral) > 0 else "")))

                    continue

                rt = ''.join(''.join([f" {c}" if c.isupper() else c for c in getattr(
                    collections[0], attr)._model.request.operation]).split()[1:])

                for operation, collection in self.console.tasklist(
                    f"Adding {rt}",
                    iterables=map(lambda c: (
                        getattr(c, attr).all, c), collections),
                    wait=f"Awaiting response to {self.__class__.__name__.lower()}:"
                    f"{getattr(collections[0], attr)._model.request.operation}",
                    done=f"Added {rt}"
                ):

                    for cm in Client(operation(), console=self.console):

                        collection_managers.append(cm)

                        if cm.meta.data is None:

                            self.console.warn(f"Skipping ServiceResource {cm}: "
                                              "it has no properties")
                            continue

                        cm.meta.data["Name"] = [getattr(cm, i)
                                                for i in cm.meta.identifiers
                                                ][-1] if "Name" not in cm.meta.data.keys() \
                            else cm.meta.data["Name"]

                        properties = {
                            **cm.meta.data,
                            **dict(collection.meta.data
                                   if collection is not None
                                   and not collection.__class__.__name__.endswith("ServiceResource")
                                   and collection.meta.data is not None
                                   else {}),
                        }

                        try:
                            cm.meta.data["Arn"] = RESOURCES.definition(label).format(
                                Region=self.session.region_name,
                                Account=self.account,
                                **properties)

                        except KeyError as p:

                            self.console.warn(f"Failed to construct resource ARN: defintion for type '{label}' is malformed - "
                                              f"boto collection '{cm.__class__.__name__}' does not have property {p}, "
                                              f"maybe you meant one of the following instead? {', '.join(properties.keys())}")
                            continue

                        # Add Resource
                        resource = Resource(labels=[label],
                                            properties=cm.meta.data)
                        self.add(resource)

                for _, attrs in v.items():
                    run_ingestor(collection_managers, attrs)

        service = self.__class__.__name__.lower()
        collection = self.session.resource(service)
        model = get_resource_type_model(collection)

        run_ingestor([collection], model)

    def load_associatives(self):

        if len(self.associations) == 0:
            return

        def set_references(references, item, key=None):

            if isinstance(item, list):
                [set_references(references, i) for i in item]

            elif isinstance(item, dict):
                [set_references(references, v, k) for k, v in item.items()]

            elif (key is not None
                  and any([isinstance(item, t) for t in [str, int, bool]])
                  and len(str(item)) > 0):

                if key not in references:
                    references[key] = set()

                references[key].update([item])

        for resource in self.console.tasklist(
            f"Adding Associative relationships",
            self.get("Resource"),
            done="Added Associative relationships"
        ):

            # Extract reference key-value pairs from this resource's
            # properties (if we need to)
            prop_refs = {}

            # Extract reference key-value pairs from this resource's ARN:
            regex = re.compile(RESOURCES[resource.label()])
            matches = regex.match(resource.id())
            arn_refs = {k: set([matches.group(k)])
                        for k in regex.groupindex.keys()
                        } if matches is not None else {}

            # For each of the resource types associated with this resource type
            for rt in [[rt for rt in association if rt != resource.label()][0]
                       for association in self.associations
                       if resource.label() in association]:

                refs = {}
                required = list(re.compile(RESOURCES[rt]).groupindex.keys())

                # We have all the information we need using just the ARN
                if all([k in arn_refs for k in required]):
                    refs = arn_refs
                else:
                    # Check the resource's properties (once)
                    if len(prop_refs) == 0:
                        set_references(prop_refs,
                                       resource.properties())

                    # Use property and ARN refs (ARN values take precedence)
                    refs = {
                        **{k: v for k, v in prop_refs.items()
                           if k in required},
                        **{k: v for k, v in arn_refs.items()
                           if k in required},
                    }

                    # There isn't enough information to create a reference ARN
                    if not all([k in refs for k in required]):
                        continue

                # Hopefully, this never happens
                if not all([len(v) == 1 for v in refs.values()]):
                    continue

                # Construct a reference ARN and get the associated resource
                arn = RESOURCES.types[rt].format(
                    **{k: list(v)[0] for k, v in refs.items()})

                associate = next((r for r in self
                                  if r.id() == arn), None)

                if associate is None:
                    # self.console.debug(f"Couldn't create association: resource ({arn}), "
                    #                    f"referenced by {resource}, doesn't exist ")
                    continue

                (source, target) = sorted((resource, associate),
                                          key=lambda r: r.id())

                self.add(Associative(properties={"Name": "Attached"},
                                     source=source, target=target))

    def update(self, elements):
        for element in elements:
            self.add(element)

<<<<<<< HEAD
        clusters = self.get(
            "AWS::Eks::Cluster").get(
            "Resource")

        fargate_profiles = self.get(
            "AWS::Eks::FargateProfile").get(
            "Resource")

        nodegroups = self.get(
            "AWS::Eks::Nodegroup").get(
            "Resource")

        # Instance - [TRANSITIVE] -> Iam Instance Profile
=======
    def add(self, element):
>>>>>>> 09b790eb

        if any(r in element.labels() for r in ["Resource", "Generic"]):

            if element.label() not in self.types:
                self.console.debug(f"Not adding {element}: "
                                   f"type ({element.label()}) does not match user specifications")
                return

            if "Resource" in element.labels() and \
                ((len(self._only_arns) > 0 and element.id() not in self._only_arns)
                 or (len(self._skip_arns) > 0 and element.id() in self._skip_arns)):
                self.console.debug(f"Not adding {element}: "
                                   "ARN does not match user specifications")
                return

        length = len(self)
        super().add(element)

        if len(self) == length:
            return

        elif "Resource" in element.labels():
            self.console.info(
                f"Added {element.label().split(':')[-1]} ({element})")
        elif "Generic" in element.labels():
            self.console.info(
                f"Added Generic {element.label().split(':')[-1]} ({element})")

        elif any([e in ["ASSOCIATIVE", "TRANSITIVE"] for e in element.labels()]):
            self.console.info(f"Added {element.label().capitalize()} relationship: "
                              f"({element.source()}) → ({element.target()})")

    def destroy(self):
        associatives = len(self.get("ASSOCIATIVE"))
        resources = len(self.get("Resource"))
        generics = len(self.get("Generic"))

        self.console.notice(f"Added {resources} Resource(s), {generics} Generic(s), "
                            f"and {associatives} Associative relationship(s)")
        del self


class IAM(Ingestor):

<<<<<<< HEAD
        # Cluster - [TRANSITIVE] -> Role

        for cluster in clusters:

            if "RoleArn" not in cluster.properties():
                continue

            role = next((r for r in roles
                         if r.id() == cluster.properties()["RoleArn"]),
                        None)

            del cluster.properties()["RoleArn"]

            self.add(Transitive(
                {"Name": "Attached"}, source=cluster, target=role))

        # Fargate Profiles - [TRANSITIVE] -> Role

        for fargate_profile in fargate_profiles:

            if "PodExecutionRoleArn" not in fargate_profile.properties():
                continue

            role = next((r for r in roles
                         if r.id() == fargate_profile.properties()["PodExecutionRoleArn"]),
                        None)

            del fargate_profile.properties()["PodExecutionRoleArn"]

            self.add(Transitive(
                {"Name": "Attached"}, source=fargate_profile, target=role))

        # Node Group Roles - [TRANSITIVE] -> Role

        for nodegroup in nodegroups:

            if "NodeRole" not in nodegroup.properties():
                continue

            role = next((r for r in roles
                         if r.id() == nodegroup.properties()["NodeRole"]),
                        None)

            del nodegroup.properties()["NodeRole"]

            self.add(Transitive(
                {"Name": "Attached"}, source=nodegroup, target=role))

    def resolve(self):
=======
    types = [
        "AWS::Iam::User", "AWS::Iam::Role", "AWS::Iam::Group",
        "AWS::Iam::Policy", "AWS::Iam::InstanceProfile",
        "AWS::Iam::MfaDevice", "AWS::Iam::VirtualMfaDevice"
    ]
>>>>>>> 09b790eb

    associations = [
        ("AWS::Iam::User", "AWS::Iam::VirtualMfaDevice")
    ]

    def __init__(self, *args, **kwargs):

        super().__init__(**kwargs, load_resources=False)

        self.get_account_authorization_details()
        self.list_user_mfa_devices()
        self.load_associatives()

        if not self.quick:
            self.get_login_profile()
            self.list_access_keys()

    def get_account_authorization_details(self):

        resources = [str(f"{t}s" if t != "Policy" else "Policies")
                     for t in [t.split(':')[-1] for t in self.types]
                     if t in ["User", "Group", "Role", "Policy", "InstanceProfile"]]

        if not len(resources) > 0:
            return

        elif len(resources) > 1:
            resources[-1] = f"and {resources[-1]}"

        resources = ', '.join(resources)

        def get_aad_resources(item, label):

            resources = []
            properties = {}

            for k in sorted(item.keys()):

                 # Rename PolicyLists to Documents
                if k.endswith("PolicyList"):
                    properties["Documents"] = [{
                        p["PolicyName"]: p["PolicyDocument"]
                        for p in item[k]}]

                # Rename AssumeRolePolicyDocument to Trusts
                elif k == "AssumeRolePolicyDocument":
                    properties["Trusts"] = item[k]

                # Add instance profiles
                elif k == "InstanceProfileList":
                    [resources.extend(get_aad_resources(instance_profile, "InstanceProfile"))
                     for instance_profile in item[k]]

                # Rename PolicyVersionList to Document
                elif k == "PolicyVersionList":

                    properties["Document"] = [{
                        "DefaultVersion": [p for p in item[k] if p["IsDefaultVersion"]
                                           ][0]["Document"]
                    }]

                # Remove label from property key
                elif label in k:
                    properties[k.replace(label, "")] = item[k]

                # No change
                else:
                    properties[k] = item[k]

            # Add Resource
            resources.append(Resource(
                labels=[f"AWS::Iam::{label}"],
                properties=properties))

            return resources

        for page in self.console.tasklist(
            f"Adding {resources}",
            iterables=self.client.get_paginator(
                "get_account_authorization_details").paginate(),
            wait="Awaiting response to iam:GetAccountAuthorizationDetails",
            done=f"Added {resources}"
        ):

            account_authorization_details = [
                (k.replace("DetailList", "").replace("Policies", "Policy"), detail)
                for k, v in page.items() if isinstance(v, list)
                for detail in v]

            for label, item in account_authorization_details:
                for resource in get_aad_resources(item, label):
                    self.add(resource)

    def get_login_profile(self):

        for user in self.console.tasklist(
                "Updating User login profile information",
                iterables=self.get("AWS::Iam::User").get("Resource"),
                done="Updated User login profile information"
        ):

            try:
                login_profile = self.client.get_login_profile(
                    UserName=user.get("Name"))["LoginProfile"]
                del login_profile["UserName"]
                user.set("LoginProfile", login_profile)
                self.console.info(
                    f"Updated User ({user}) login profile information")

            except self.client.exceptions.NoSuchEntityException:
                pass

    def list_access_keys(self):

        for user in self.console.tasklist(
            "Updating User access key information",
            iterables=self.get("AWS::Iam::User").get("Resource"),
            done="Updated User access key information",
        ):

            try:
                access_keys = self.client.list_access_keys(
                    UserName=user.get("Name"))[
                    "AccessKeyMetadata"]

                for i in range(len(access_keys)):
                    k = access_keys[i]["AccessKeyId"]
                    del access_keys[i]["AccessKeyId"]
                    del access_keys[i]["UserName"]
                    access_keys[i] = {
                        k: access_keys[i]
                    }

                user.set("AccessKeys", access_keys)
                self.console.info(
                    f"Updated User ({user}) access key information")

            except self.client.exceptions.NoSuchEntityException:
                pass

    def list_user_mfa_devices(self):

        if not any([r in self.types for r in [
            "AWS::Iam::MfaDevice",
            "AWS::Iam::VirtualMfaDevice"
        ]]):
            return

        for user in self.console.tasklist(
                "Adding MfaDevices",
                iterables=self.get("AWS::Iam::User").get("Resource"),
                wait="Awaiting response to iam:ListMFADevices",
                done="Added MFA devices",
        ):

            for mfa_device in self.client.list_mfa_devices(
                UserName=user.get("Name")
            )["MFADevices"]:

                label = RESOURCES.label(mfa_device["SerialNumber"])
                mfa_device["Arn"] = mfa_device["SerialNumber"]
                mfa_device["Name"] = mfa_device["Arn"].split('/')[-1] if label == "AWS::Iam::MfaDevice" \
                    else "Virtual Device" if label == "AWS::Iam::VirtualMfaDevice" \
                    else "Device"

                if label is None:
                    continue

                del mfa_device["SerialNumber"]

                resource = Resource(
                    labels=[label],
                    properties=mfa_device
                )

                self.add(resource)


class EC2(Ingestor):

    types = [
        'AWS::Ec2::DhcpOptions',
        # 'AWS::Ec2::Image',
        'AWS::Ec2::Instance',
        'AWS::Ec2::InternetGateway',
        'AWS::Ec2::KeyPair',
        'AWS::Ec2::NetworkAcl',
        'AWS::Ec2::NetworkInterface',
        'AWS::Ec2::PlacementGroup',
        'AWS::Ec2::RouteTable',
        'AWS::Ec2::SecurityGroup',
        # 'AWS::Ec2::Snapshot',
        'AWS::Ec2::Subnet',
        'AWS::Ec2::Volume',
        'AWS::Ec2::Vpc',
        'AWS::Ec2::VpcPeeringConnection',
    ]

    associations = [
        ("AWS::Ec2::Instance", "AWS::Ec2::NetworkInterface"),
        ("AWS::Ec2::Instance", "AWS::Ec2::KeyPair"),
        ("AWS::Ec2::Instance", "AWS::Ec2::Volume"),
        ("AWS::Ec2::NetworkInterface", "AWS::Ec2::SecurityGroup"),
        ("AWS::Ec2::NetworkInterface", "AWS::Ec2::Subnet"),
        ("AWS::Ec2::Vpc", "AWS::Ec2::VpcPeeringConnection"),
        ("AWS::Ec2::Vpc", "AWS::Ec2::InternetGateway"),
        ("AWS::Ec2::Vpc", "AWS::Ec2::DhcpOptions"),
        ("AWS::Ec2::Vpc", "AWS::Ec2::RouteTable"),
        ("AWS::Ec2::Vpc", "AWS::Ec2::NetworkAcl"),
        ("AWS::Ec2::Vpc", "AWS::Ec2::Subnet"),
    ]

    def __init__(self, **kwargs):

        super().__init__(**kwargs)

        if not self.quick:
            self.get_instance_user_data()

    def get_instance_user_data(self):

        for instance in self.console.tasklist(
            "Updating Instance user data information",
            iterables=self.get("AWS::Ec2::Instance").get("Resource"),
            wait="Awaiting response to ec2:DescribeInstanceAttribute",
            done="Updated Instance user data information"
        ):

            name = instance.get("Name")

            try:
                response = self.client.describe_instance_attribute(Attribute="userData",
                                                                   DryRun=False,
                                                                   InstanceId=name)
            except ClientError as e:
                self.console.error(f"Couldn't get user data for {name} "
                                   "- it may no longer exist.")

            if 'UserData' in response.keys() and 'Value' in response['UserData'].keys():
                userdata = b64decode(response['UserData']['Value'])
                if userdata[0: 2] == b'\x1f\x8b':  # it's gzip data
                    userdata = zlib.decompress(
                        userdata, zlib.MAX_WBITS | 32).decode('utf-8')
                else:  # normal b64
                    userdata = userdata.decode('utf-8')

                instance.set("UserData", {"UserData": userdata})
                self.console.info(f"Updated Instance ({instance}) user data")


class S3(Ingestor):

    types = [
        'AWS::S3::Bucket',
        'AWS::S3::Object',
    ]

    associations = [
        ('AWS::S3::Bucket', 'AWS::S3::Object')
    ]

    def __init__(self, **kwargs):

        super().__init__(**kwargs)

        if not self.quick:
            self.get_bucket_policies()
            self.get_bucket_acls()
            self.get_public_access_blocks()
            self.get_object_acls()

    def get_bucket_policies(self):

        for bucket in self.console.tasklist(
            "Updating Bucket policy information",
            iterables=self.get("AWS::S3::Bucket").get("Resource"),
            wait="Awaiting response to s3:GetBucketPolicy",
            done="Updated Bucket policy information"
        ):
            try:
                policy = self.client.get_bucket_policy(
                    Bucket=bucket.get('Name'))["Policy"]

                bucket.set("Policy", json.loads(policy))
                self.console.info(f"Updated Bucket ({bucket}) policy")

            except ClientError as e:
                self.console.debug("Failed to update Bucket policy "
                                   f"({bucket}): {str(e)}")

    def get_public_access_blocks(self):

        for bucket in self.console.tasklist(
            "Updating Bucket public access block information",
            iterables=self.get("AWS::S3::Bucket").get("Resource"),
            wait="Awaiting response to s3:GetPublicAccessBlock",
            done="Updated Bucket public access block information"
        ):

            # https://docs.aws.amazon.com/AmazonS3/latest/dev/access-control-block-public-access.html
            # Implicitly affects Bucket ACLs and Policies (values returned by associated get requests
            # specify what is being enforced rather than actual values)

            try:
                public_access_block = self.client.get_public_access_block(
                    Bucket=bucket.get("Name")
                )["PublicAccessBlockConfiguration"]

                bucket.set("PublicAccessBlock", public_access_block)
                self.console.info(
                    f"Updated Bucket ({bucket}) public access block")

            except ClientError as e:
                self.console.debug("Failed to update Bucket public access block "
                                   f"({bucket}): {str(e)}")

    def get_bucket_acls(self):

        for bucket in self.console.tasklist(
            "Updating Bucket ACL information",
            iterables=self.get("AWS::S3::Bucket").get("Resource"),
            wait="Awaiting response to s3:GetBucketACL",
            done="Updated Bucket ACL information",
        ):
            try:
                acl = self.client.get_bucket_acl(Bucket=bucket.get('Name'))
                bucket.set("ACL", {
                    "Owner": acl["Owner"],
                    "Grants": acl["Grants"]
                })
                self.console.info(f"Updated Bucket ({bucket}) ACL")

            except ClientError as e:
                self.console.debug("Failed to update Bucket ACL "
                                   f"({bucket}): {str(e)}")

    def get_object_acls(self):

        for obj in self.console.tasklist(
            "Updating Object ACL information",
            iterables=self.get("AWS::S3::Object").get("Resource"),
            wait="Awaiting response to s3:GetObjectACL",
            done="Updated Object ACL information"
        ):
            try:
                arn = obj.get("Arn")
                bucket, *key = arn.split(':::')[1].split('/')
                key = "/".join(key)

                acl = self.client.get_object_acl(Bucket=bucket, Key=key)
                obj.set("ACL", {
                    "Owner": acl["Owner"],
                    "Grants": acl["Grants"]
                })
                self.console.info(f"Updated Object ({obj}) ACL")

            except ClientError as e:
                self.console.debug("Failed to update Object ACL "
                                   f"({obj}): {str(e)}")


class Lambda(Ingestor):

<<<<<<< HEAD
    run = [
=======
    types = [
>>>>>>> 09b790eb
        'AWS::Lambda::Function',
    ]

    def __init__(self, *args, **kwargs):

<<<<<<< HEAD
        print("[*] Commencing {resources} ingestion\n".format(
            ingestor=self.__class__.__name__,
            resources=', '.join([
                r if (i == 0 or i % 3 > 0)
                else f'\n{" " * 15}{r}'
                for i, r in enumerate(self.run)])
        ))
=======
        super().__init__(**kwargs, load_resources=False)
>>>>>>> 09b790eb

        self.list_functions()
        self._handle_resource_selection(only_arns, skip_arns)

    def list_functions(self):

        if 'AWS::Lambda::Function' not in self.types:
            return

        functions = Elements()
<<<<<<< HEAD
        self._print("[*] Awaiting response to lambda:ListFunctions"
                    "(this can take a while)")

        for function in [f
                         for r in self.client.get_paginator("list_functions").paginate()
                         for f in r["Functions"]]:
=======

        for function in [f for r in self.console.tasklist(
            "Adding Functions",
            iterables=self.client.get_paginator("list_functions").paginate(),
            wait="Awaiting response to lambda:ListFunctions",
            done="Added Functions"
        ) for f in r["Functions"]]:
>>>>>>> 09b790eb

            function["Name"] = function["FunctionName"]
            function["Arn"] = function["FunctionArn"]
            del function["FunctionName"]
            del function["FunctionArn"]

            function = Resource(
                properties=function,
                labels=["AWS::Lambda::Function"])

<<<<<<< HEAD
            if f not in functions:
                self._print(f"[*] Adding {f}")
                functions.add(f)

        self.update(functions)


class EKS(Ingestor):

    run = [
        'AWS::Eks::Cluster', "AWS::Eks::FargateProfile", "AWS::Eks::Nodegroup"
    ]

    associates = [
        ("AWS::Eks::Cluster", "AWS::Eks::FargateProfile"),
        ("AWS::Eks::Cluster", "AWS::Eks::Nodegroup")]

    def __init__(self, session, account="000000000000", verbose=False, quick=False,
                 only_types=[], skip_types=[], only_arns=[], skip_arns=[]):

        super().__init__(session=session, default=False, verbose=verbose, quick=quick)

        self.run = [t for t in self.run
                    if (len(skip_types) == 0 or t not in skip_types)
                    and (len(only_types) == 0 or t in only_types)]

        if len(self.run) == 0:
            return

        self.client = self.session.client('eks')

        print("[*] Commencing {resources} ingestion\n".format(
            ingestor=self.__class__.__name__,
            resources=', '.join([
                r if (i == 0 or i % 3 > 0)
                else f'\n{" " * 15}{r}'
                for i, r in enumerate(self.run)])
        ))

        if 'AWS::Eks::Cluster' in self.run:
            self.list_clusters()

        if 'AWS::Eks::Nodegroup' in self.run:
            self.list_nodegroups()

        if 'AWS::Eks::FargateProfile' in self.run:
            self.list_fargate_profiles()

        if not quick:
            self.describe_clusters()
            self.describe_nodegroups()
            self.describe_fargate_profiles()

        # else: # Role relationships are excluded, along with various properties.

        self._handle_resource_selection(only_arns, skip_arns)
        self._print_stats()

    def list_clusters(self):

        self._print(
            "[*] Awaiting response to eks:ListClusters (this can take a while)")

        clusters = [j for k in [c["clusters"] for c in self.client.get_paginator(
            "list_clusters").paginate()] for j in k]

        label = "AWS::Eks::Cluster"
        for cluster in clusters:

            arn = RESOURCES.definition(label).format(
                Region=self.session.region_name,
                Account=self.account_id,
                Cluster=cluster
            )

            cluster = Resource(properties={
                "Name": cluster,
                "Arn": arn
            }, labels=[label])

            self._print(f"[*] Adding {cluster}")
            self.add(cluster)

    def list_nodegroups(self):

        clusters = self.get("AWS::Eks::Cluster").get("Resource")

        for cluster in clusters:

            self._print("[*] Awaiting response to eks:ListNodegroups "
                        "(this can take a while)")

            nodegroups = [j for k in [
                ng["nodegroups"] for ng in self.client.get_paginator(
                    "list_nodegroups").paginate(clusterName=cluster.properties()["Name"])
            ] for j in k]

            for nodegroup in nodegroups:

                arn = RESOURCES.definition("AWS::Eks::Nodegroup").format(
                    Region=self.session.region_name,
                    Account=self.account_id,
                    Cluster=cluster.properties()["Name"],
                    Nodegroup=nodegroup,
                    NodegroupId="{NodegroupId}"
                )

                nodegroup = Resource(properties={
                    "Name": nodegroup,
                    "Arn": arn,
                    "Cluster": cluster.properties()["Name"]
                }, labels=["AWS::Eks::Nodegroup"])

                transitive = Transitive(
                    properties={
                        "Name": "Attached"
                    }, source=cluster, target=nodegroup)

                self._print(f"[*] Adding {nodegroup}")
                self.add(nodegroup)
                self.add(transitive)

    def list_fargate_profiles(self):

        clusters = self.get("AWS::Eks::Cluster").get("Resource")

        for cluster in clusters:

            self._print("[*] Awaiting response to eks:ListFargateProfiles "
                        "(this can take a while)")

            fargate_profiles = [j for k in
                                [fp["fargateProfileNames"]
                                 for fp in self.client.get_paginator("list_fargate_profiles").paginate(
                                    clusterName=cluster.properties()["Name"])]
                                for j in k]

            for fargate_profile in fargate_profiles:

                arn = RESOURCES.definition("AWS::Eks::FargateProfile").format(
                    Region=self.session.region_name,
                    Account=self.account_id,
                    Cluster=cluster.properties()["Name"],
                    FargateProfile=fargate_profile,
                    FargateProfileId="{FargateProfileId}"
                )

                fargate_profile = Resource(properties={
                    "Name": fargate_profile,
                    "Arn": arn,
                    "Cluster": cluster.properties()["Name"]
                }, labels=["AWS::Eks::FargateProfile"])

                transitive = Transitive(
                    properties={
                        "Name": "Attached"
                    }, source=cluster, target=fargate_profile)

                self._print(f"[*] Adding {fargate_profile}")
                self.add(fargate_profile)
                self.add(transitive)

    def describe_clusters(self):

        clusters = self.get("AWS::Eks::Cluster").get("Resource")

        for cluster in clusters:

            properties = {f"{k[0].upper()}{k[1:]}": v
                          for k, v in self.client.describe_cluster(
                              name=cluster.properties()["Name"])["cluster"].items()}

            for k, v in properties.items():
                cluster.set(k, v)

            self._print(f"[+] Updated cluster {cluster}")

    def describe_nodegroups(self):

        for nodegroup in self.get("AWS::Eks::Nodegroup").get("Resource"):

            cluster = nodegroup.properties()["Cluster"]
            del nodegroup.properties()["Cluster"]

            properties = self.client.describe_nodegroup(
                clusterName=cluster,
                nodegroupName=nodegroup.properties()["Name"]
            )["nodegroup"]

            properties = {f"{k[0].upper()}{k[1:]}".replace(
                "Nodegroup", "Nodegroup"): v for k, v in properties.items()}

            properties["Name"] = properties["NodegroupName"]
            properties["Arn"] = properties["NodegroupArn"]

            del properties["ClusterName"]
            del properties["NodegroupName"]
            del properties["NodegroupArn"]

            for k, v in properties.items():
                nodegroup.set(k, v)

            self._print(f"[+] Updated nodegroup {nodegroup}")

    def describe_fargate_profiles(self):

        for fargate_profile in self.get("AWS::Eks::FargateProfile").get("Resource"):

            cluster = fargate_profile.properties()["Cluster"]
            del fargate_profile.properties()["Cluster"]

            properties = {
                f"{k[0].upper()}{k[1:]}": v
                for k, v in self.client.describe_fargate_profile(
                    clusterName=cluster,
                    fargateProfileName=fargate_profile.properties()["Name"]
                )["fargateProfile"].items()
            }

            properties["Name"] = properties["FargateProfileName"]
            properties["Arn"] = properties["FargateProfileArn"]

            del properties["ClusterName"]
            del properties["FargateProfileName"]
            del properties["FargateProfileArn"]

            for k, v in properties.items():
                fargate_profile.set(k, v)

            self._print(f"[+] Updated fargate profile {fargate_profile}")
=======
            self.add(function)
>>>>>>> 09b790eb
<|MERGE_RESOLUTION|>--- conflicted
+++ resolved
@@ -85,10 +85,11 @@
     def load_transitives(self):
 
         resources = self.get("Resource")
-        instance_profiles = resources.get("AWS::Iam::InstanceProfile")
-        policies = resources.get("AWS::Iam::Policy")
         groups = resources.get("AWS::Iam::Group")
         roles = resources.get("AWS::Iam::Role")
+        policies = resources.get("AWS::Iam::Policy")
+        clusters = resources.get("AWS::Eks::Cluster")
+        instance_profiles = resources.get("AWS::Iam::InstanceProfile")
 
         for resource in self.console.tasklist(
             "Adding Transitive relationships",
@@ -96,32 +97,59 @@
             done="Added Transitive relationships",
         ):
 
-            # (User)-->(Group)
-            if (resource.label() in ["AWS::Iam::User"]
-                    and "GroupList" in resource.properties()):
-
-                group_names = resource.get("GroupList")
-                del resource.properties()["GroupList"]
-                for group in filter(
-                        lambda r: r.get("Name") in group_names,
-                        groups):
-
-                    self.add(Transitive(properties={"Name": "Attached"},
-                                        source=resource, target=group))
-
-            # Instance --> Instance Profile
+            if resource.label() in ["AWS::Iam::User", "AWS::Iam::Group", "AWS::Iam::Role"]:
+
+                # (User|Group|Role) --> (Policy)
+                if "AttachedManagedPolicies" in resource.properties():
+
+                    policy_arns = [policy["PolicyArn"]
+                                   for policy in resource.get("AttachedManagedPolicies")]
+
+                    for policy in filter(lambda r: r.id() in policy_arns,
+                                         policies):
+
+                        self.add(Transitive(properties={"Name": "Attached"},
+                                            source=resource, target=policy))
+
+                        policy_arns = [p for p in policy_arns
+                                       if p != str(policy)]
+
+                    if not len(policy_arns) > 0:
+                        del resource.properties()["AttachedManagedPolicies"]
+
+                # (User)-->(Group)
+                if (resource.label() in ["AWS::Iam::User"]
+                        and "GroupList" in resource.properties()):
+
+                    group_names = resource.get("GroupList")
+
+                    for group in filter(
+                            lambda r: r.get("Name") in group_names,
+                            groups):
+
+                        self.add(Transitive(properties={"Name": "Attached"},
+                                            source=resource, target=group))
+
+                        group_names = [g for g in group_names
+                                       if g != str(group)]
+
+                    if not len(group_names) > 0:
+                        del resource.properties()["GroupList"]
+
+            # (Instance) --> (Instance Profile)
             if (resource.label() in ["AWS::Ec2::Instance"]
                     and "IamInstanceProfile" in resource.properties()):
 
-                instance_profile_arns = [
-                    resource.get("IamInstanceProfile")["Arn"]]
-                del resource.properties()["IamInstanceProfile"]
-                for instance_profile in filter(
-                        lambda r: r.id() in instance_profile_arns,
-                        instance_profiles):
+                instance_profile = next((i for i in instance_profiles
+                                         if i.get("Name") == resource.get("IamInstanceProfile")["Arn"]
+                                         ), None)
+
+                if instance_profile is not None:
 
                     self.add(Transitive({"Name": "Attached"},
                                         source=resource, target=instance_profile))
+
+                    del resource.properties()["IamInstanceProfile"]
 
             # (InstanceProfile) --> (Role)
             if (resource.label() in ["AWS::Iam::InstanceProfile"]
@@ -129,7 +157,7 @@
 
                 role_arns = list(map(lambda r: r["Arn"],
                                      resource.get("Roles")))
-                del resource.properties()["Roles"]
+
                 for role in filter(
                         lambda r: r.id() in role_arns,
                         roles):
@@ -137,12 +165,16 @@
                     self.add(Transitive(properties={"Name": "Attached"},
                                         source=resource, target=role))
 
-            # Lambda --> Role
+                    role_arns = [r for r in role_arns if r != str(role)]
+
+                if not len(role_arns) > 0:
+                    del resource.properties()["Roles"]
+
+            # (Function) --> (Role)
             if (resource.label() in ["AWS::Lambda::Function"]
                     and "Role" in resource.properties()):
 
                 role_arns = [resource.get("Role")]
-                del resource.properties()["Role"]
                 for role in filter(
                         lambda r: r.id() in role_arns,
                         roles):
@@ -150,21 +182,85 @@
                     self.add(Transitive(properties={"Name": "Attached"},
                                         source=resource, target=role))
 
-            # (User|Group|Role)-->(Policy)
-            if (resource.label() in ["AWS::Iam::User", "AWS::Iam::Group", "AWS::Iam::Role"]
-                    and "AttachedManagedPolicies" in resource.properties()):
-
-                policy_arns = [
-                    policy["PolicyArn"]
-                    for policy in resource.get("AttachedManagedPolicies")
-                ]
-                del resource.properties()["AttachedManagedPolicies"]
-                for policy in filter(
-                        lambda r: r.id() in policy_arns,
-                        policies):
+                    role_arns = [r for r in role_arns if r != str(role)]
+
+                if not len(role_arns) > 0:
+                    del resource.properties()["Roles"]
+
+            # (Cluster) --> (Role)
+            if (resource.label() in ["AWS::Eks::Cluster"]
+                    and "Role" in resource.properties()):
+
+                role = next((r for r in roles
+                             if str(r) == resource.get("Role")
+                             ), None)
+
+                if role is not None:
 
                     self.add(Transitive(properties={"Name": "Attached"},
-                                        source=resource, target=policy))
+                                        source=resource, target=role))
+
+                    del resource.properties()["Role"]
+
+            if resource.label() in ["AWS::Eks::FargateProfile"]:
+
+                # (Fargate Profile) --> (Role)
+                if "PodExecutionRole" in resource.properties():
+
+                    role = next((r for r in roles
+                                 if str(r) == resource.get("PodExecutionRole")
+                                 ), None)
+
+                    if role is not None:
+
+                        self.add(Transitive(properties={"Name": "Attached"},
+                                            source=resource, target=role))
+
+                        del resource.properties()["PodExecutionRole"]
+
+                # (Cluster) --> (Fargate Profile)
+                if "Cluster" in resource.properties():
+
+                    cluster = next((c for c in clusters
+                                    if c.get("Name") == resource.get("Cluster")
+                                    ), None)
+
+                    if cluster is not None:
+
+                        self.add(Transitive(properties={"Name": "Attached"},
+                                            source=cluster, target=resource))
+
+                        del resource.properties()["Cluster"]
+
+            if resource.label() in ["AWS::Eks::Nodegroup"]:
+
+                # (Node Group) --> (Role)
+                if "NodeRole" in resource.properties():
+
+                    role = next((r for r in roles
+                                 if str(r) == resource.get("NodeRole")
+                                 ), None)
+
+                    if role is not None:
+
+                        self.add(Transitive(properties={"Name": "Attached"},
+                                            source=resource, target=role))
+
+                        del resource.properties()["NodeRole"]
+
+                # (Cluster) --> (Node Group)
+                if "Cluster" in resource.properties():
+
+                    cluster = next((c for c in clusters
+                                    if c.get("Name") == resource.get("Cluster")
+                                    ), None)
+
+                    if cluster is not None:
+
+                        self.add(Transitive(properties={"Name": "Attached"},
+                                            source=cluster, target=resource))
+
+                        del resource.properties()["Cluster"]
 
     def load_actions(self):
 
@@ -305,7 +401,7 @@
 
                 prefix = [":ID"]
                 suffix = [":LABEL"]
-                data = [[e.id()] + [stringify(e.properties()[f], _)
+                data = [[e.id()] + [stringify(e.get(f), _)
                                     if f in e.properties()
                                     else '' for (f, _) in header]
                         + [";".join(e.labels())] for e in elements]
@@ -317,7 +413,7 @@
                 prefix = [":START_ID"]
                 suffix = [":END_ID", ":TYPE"]
 
-                data = [[e.source().id()] + [stringify(e.properties()[f], _)
+                data = [[e.source().id()] + [stringify(e.get(f), _)
                                              if f in e.properties()
                                              else '' for (f, _) in header]
                         + [e.target().id(), label] for e in elements if e.target() is not None]
@@ -566,17 +662,7 @@
             if not len(collections) > 0:
                 return
 
-<<<<<<< HEAD
-    def _handle_resource_selection(self, only, skip):
-
-        for resource in self.get("Resource"):
-            if (len(only) > 0 and str(resource) not in only) \
-                    or str(resource) in skip:
-                self.remove(resource)
-
-=======
             for attr, v in model.items():
->>>>>>> 09b790eb
 
                 label = list(v.keys())[0]
                 collection_managers = []
@@ -752,24 +838,6 @@
         for element in elements:
             self.add(element)
 
-<<<<<<< HEAD
-        clusters = self.get(
-            "AWS::Eks::Cluster").get(
-            "Resource")
-
-        fargate_profiles = self.get(
-            "AWS::Eks::FargateProfile").get(
-            "Resource")
-
-        nodegroups = self.get(
-            "AWS::Eks::Nodegroup").get(
-            "Resource")
-
-        # Instance - [TRANSITIVE] -> Iam Instance Profile
-=======
-    def add(self, element):
->>>>>>> 09b790eb
-
         if any(r in element.labels() for r in ["Resource", "Generic"]):
 
             if element.label() not in self.types:
@@ -812,64 +880,6 @@
 
 
 class IAM(Ingestor):
-
-<<<<<<< HEAD
-        # Cluster - [TRANSITIVE] -> Role
-
-        for cluster in clusters:
-
-            if "RoleArn" not in cluster.properties():
-                continue
-
-            role = next((r for r in roles
-                         if r.id() == cluster.properties()["RoleArn"]),
-                        None)
-
-            del cluster.properties()["RoleArn"]
-
-            self.add(Transitive(
-                {"Name": "Attached"}, source=cluster, target=role))
-
-        # Fargate Profiles - [TRANSITIVE] -> Role
-
-        for fargate_profile in fargate_profiles:
-
-            if "PodExecutionRoleArn" not in fargate_profile.properties():
-                continue
-
-            role = next((r for r in roles
-                         if r.id() == fargate_profile.properties()["PodExecutionRoleArn"]),
-                        None)
-
-            del fargate_profile.properties()["PodExecutionRoleArn"]
-
-            self.add(Transitive(
-                {"Name": "Attached"}, source=fargate_profile, target=role))
-
-        # Node Group Roles - [TRANSITIVE] -> Role
-
-        for nodegroup in nodegroups:
-
-            if "NodeRole" not in nodegroup.properties():
-                continue
-
-            role = next((r for r in roles
-                         if r.id() == nodegroup.properties()["NodeRole"]),
-                        None)
-
-            del nodegroup.properties()["NodeRole"]
-
-            self.add(Transitive(
-                {"Name": "Attached"}, source=nodegroup, target=role))
-
-    def resolve(self):
-=======
-    types = [
-        "AWS::Iam::User", "AWS::Iam::Role", "AWS::Iam::Group",
-        "AWS::Iam::Policy", "AWS::Iam::InstanceProfile",
-        "AWS::Iam::MfaDevice", "AWS::Iam::VirtualMfaDevice"
-    ]
->>>>>>> 09b790eb
 
     associations = [
         ("AWS::Iam::User", "AWS::Iam::VirtualMfaDevice")
@@ -1233,30 +1243,16 @@
 
 class Lambda(Ingestor):
 
-<<<<<<< HEAD
-    run = [
-=======
     types = [
->>>>>>> 09b790eb
         'AWS::Lambda::Function',
     ]
 
     def __init__(self, *args, **kwargs):
 
-<<<<<<< HEAD
-        print("[*] Commencing {resources} ingestion\n".format(
-            ingestor=self.__class__.__name__,
-            resources=', '.join([
-                r if (i == 0 or i % 3 > 0)
-                else f'\n{" " * 15}{r}'
-                for i, r in enumerate(self.run)])
-        ))
-=======
         super().__init__(**kwargs, load_resources=False)
->>>>>>> 09b790eb
-
+
+        self.client = self.session.client('lambda')
         self.list_functions()
-        self._handle_resource_selection(only_arns, skip_arns)
 
     def list_functions(self):
 
@@ -1264,14 +1260,6 @@
             return
 
         functions = Elements()
-<<<<<<< HEAD
-        self._print("[*] Awaiting response to lambda:ListFunctions"
-                    "(this can take a while)")
-
-        for function in [f
-                         for r in self.client.get_paginator("list_functions").paginate()
-                         for f in r["Functions"]]:
-=======
 
         for function in [f for r in self.console.tasklist(
             "Adding Functions",
@@ -1279,7 +1267,6 @@
             wait="Awaiting response to lambda:ListFunctions",
             done="Added Functions"
         ) for f in r["Functions"]]:
->>>>>>> 09b790eb
 
             function["Name"] = function["FunctionName"]
             function["Arn"] = function["FunctionArn"]
@@ -1290,237 +1277,175 @@
                 properties=function,
                 labels=["AWS::Lambda::Function"])
 
-<<<<<<< HEAD
-            if f not in functions:
-                self._print(f"[*] Adding {f}")
-                functions.add(f)
-
-        self.update(functions)
+            self.add(function)
 
 
 class EKS(Ingestor):
 
     run = [
-        'AWS::Eks::Cluster', "AWS::Eks::FargateProfile", "AWS::Eks::Nodegroup"
+        'AWS::Eks::Cluster',
+        "AWS::Eks::FargateProfile",
+        "AWS::Eks::Nodegroup"
     ]
 
-    associates = [
-        ("AWS::Eks::Cluster", "AWS::Eks::FargateProfile"),
-        ("AWS::Eks::Cluster", "AWS::Eks::Nodegroup")]
-
-    def __init__(self, session, account="000000000000", verbose=False, quick=False,
-                 only_types=[], skip_types=[], only_arns=[], skip_arns=[]):
-
-        super().__init__(session=session, default=False, verbose=verbose, quick=quick)
-
-        self.run = [t for t in self.run
-                    if (len(skip_types) == 0 or t not in skip_types)
-                    and (len(only_types) == 0 or t in only_types)]
-
-        if len(self.run) == 0:
-            return
-
-        self.client = self.session.client('eks')
-
-        print("[*] Commencing {resources} ingestion\n".format(
-            ingestor=self.__class__.__name__,
-            resources=', '.join([
-                r if (i == 0 or i % 3 > 0)
-                else f'\n{" " * 15}{r}'
-                for i, r in enumerate(self.run)])
-        ))
-
-        if 'AWS::Eks::Cluster' in self.run:
-            self.list_clusters()
-
-        if 'AWS::Eks::Nodegroup' in self.run:
-            self.list_nodegroups()
-
-        if 'AWS::Eks::FargateProfile' in self.run:
-            self.list_fargate_profiles()
-
-        if not quick:
+    associations = []
+
+    def __init__(self, *args, **kwargs):
+
+        super().__init__(**kwargs, load_resources=False)
+
+        self.list_clusters()
+        self.list_nodegroups()
+        self.list_fargate_profiles()
+
+        if not self.quick:
             self.describe_clusters()
             self.describe_nodegroups()
             self.describe_fargate_profiles()
 
-        # else: # Role relationships are excluded, along with various properties.
-
-        self._handle_resource_selection(only_arns, skip_arns)
-        self._print_stats()
-
     def list_clusters(self):
 
-        self._print(
-            "[*] Awaiting response to eks:ListClusters (this can take a while)")
-
-        clusters = [j for k in [c["clusters"] for c in self.client.get_paginator(
-            "list_clusters").paginate()] for j in k]
-
-        label = "AWS::Eks::Cluster"
-        for cluster in clusters:
-
-            arn = RESOURCES.definition(label).format(
-                Region=self.session.region_name,
-                Account=self.account_id,
-                Cluster=cluster
-            )
-
-            cluster = Resource(properties={
-                "Name": cluster,
-                "Arn": arn
-            }, labels=[label])
-
-            self._print(f"[*] Adding {cluster}")
-            self.add(cluster)
+        for page in self.console.tasklist(
+            "Adding Clusters",
+            iterables=self.client.get_paginator("list_clusters").paginate(),
+            wait="Awaiting response to eks:ListClusters",
+            done="Added Clusters"
+        ):
+
+            for cluster in page["clusters"]:
+
+                arn = RESOURCES.definition("AWS::Eks::Cluster").format(
+                    Region=self.session.region_name,
+                    Account=self.account,
+                    Cluster=cluster
+                )
+
+                self.add(Resource(properties={
+                    "Name": cluster,
+                    "Arn": arn
+                }, labels=["AWS::Eks::Cluster"]))
 
     def list_nodegroups(self):
 
-        clusters = self.get("AWS::Eks::Cluster").get("Resource")
-
-        for cluster in clusters:
-
-            self._print("[*] Awaiting response to eks:ListNodegroups "
-                        "(this can take a while)")
-
-            nodegroups = [j for k in [
-                ng["nodegroups"] for ng in self.client.get_paginator(
-                    "list_nodegroups").paginate(clusterName=cluster.properties()["Name"])
-            ] for j in k]
-
-            for nodegroup in nodegroups:
-
-                arn = RESOURCES.definition("AWS::Eks::Nodegroup").format(
-                    Region=self.session.region_name,
-                    Account=self.account_id,
-                    Cluster=cluster.properties()["Name"],
-                    Nodegroup=nodegroup,
-                    NodegroupId="{NodegroupId}"
-                )
-
-                nodegroup = Resource(properties={
-                    "Name": nodegroup,
-                    "Arn": arn,
-                    "Cluster": cluster.properties()["Name"]
-                }, labels=["AWS::Eks::Nodegroup"])
-
-                transitive = Transitive(
-                    properties={
-                        "Name": "Attached"
-                    }, source=cluster, target=nodegroup)
-
-                self._print(f"[*] Adding {nodegroup}")
-                self.add(nodegroup)
-                self.add(transitive)
+        for cluster in self.console.tasklist(
+            "Adding Nodegroups",
+            iterables=self.get("AWS::Eks::Cluster").get("Resource"),
+            wait="Awaiting response to eks:ListNodegroups",
+            done="Added Nodegroups"
+        ):
+
+            for page in self.client.get_paginator("list_nodegroups").paginate(
+                    clusterName=cluster.get("Name")):
+
+                for nodegroup in page["nodegroups"]:
+
+                    arn = RESOURCES.definition("AWS::Eks::Nodegroup").format(
+                        Region=self.session.region_name,
+                        Account=self.account,
+                        Cluster=cluster.get("Name"),
+                        Nodegroup=nodegroup,
+                        NodegroupId="{NodegroupId}"
+                    )
+
+                    nodegroup = Resource(properties={
+                        "Name": nodegroup,
+                        "Arn": arn,
+                        "Cluster": cluster.get("Name")
+                    }, labels=["AWS::Eks::Nodegroup"])
+
+                    self.add(nodegroup)
 
     def list_fargate_profiles(self):
 
-        clusters = self.get("AWS::Eks::Cluster").get("Resource")
-
-        for cluster in clusters:
-
-            self._print("[*] Awaiting response to eks:ListFargateProfiles "
-                        "(this can take a while)")
-
-            fargate_profiles = [j for k in
-                                [fp["fargateProfileNames"]
-                                 for fp in self.client.get_paginator("list_fargate_profiles").paginate(
-                                    clusterName=cluster.properties()["Name"])]
-                                for j in k]
-
-            for fargate_profile in fargate_profiles:
-
-                arn = RESOURCES.definition("AWS::Eks::FargateProfile").format(
-                    Region=self.session.region_name,
-                    Account=self.account_id,
-                    Cluster=cluster.properties()["Name"],
-                    FargateProfile=fargate_profile,
-                    FargateProfileId="{FargateProfileId}"
-                )
-
-                fargate_profile = Resource(properties={
-                    "Name": fargate_profile,
-                    "Arn": arn,
-                    "Cluster": cluster.properties()["Name"]
-                }, labels=["AWS::Eks::FargateProfile"])
-
-                transitive = Transitive(
-                    properties={
-                        "Name": "Attached"
-                    }, source=cluster, target=fargate_profile)
-
-                self._print(f"[*] Adding {fargate_profile}")
-                self.add(fargate_profile)
-                self.add(transitive)
+        for cluster in self.console.tasklist(
+            "Adding Fargate Profiles",
+            iterables=self.get("AWS::Eks::Cluster").get("Resource"),
+            wait="Awaiting response to eks:ListFargateProfiles",
+            done="Added Fargate Profiles"
+        ):
+
+            for page in self.client.get_paginator("list_fargate_profiles").paginate(
+                    clusterName=cluster.get("Name")):
+
+                for fargate_profile in page["fargateProfileNames"]:
+
+                    arn = RESOURCES.definition("AWS::Eks::FargateProfile").format(
+                        Region=self.session.region_name,
+                        Account=self.account,
+                        Cluster=cluster.get("Name"),
+                        FargateProfile=fargate_profile,
+                        FargateProfileId="{FargateProfileId}"
+                    )
+
+                    fargate_profile = Resource(properties={
+                        "Name": fargate_profile,
+                        "Arn": arn,
+                        "Cluster": cluster.get("Name")
+                    }, labels=["AWS::Eks::FargateProfile"])
+
+                    self.add(fargate_profile)
+
+    def _update_resource_properties(self, resource, properties):
+
+        for k, v in properties.items():
+
+            # Strip label
+            key = re.compile(resource.label().split(
+                ':')[-1], re.IGNORECASE).sub('', k)
+
+            # CamelCase
+            key = ''.join([w.capitalize()
+                           for w in re.sub(r'(?<!^)(?=[A-Z])', ' ', key).split()])
+
+            # Strip keywords
+            for w in ["Arn", "Name"]:
+                if key != w and key.endswith(w):
+                    key = key.replace(w, "")
+
+            resource.set(key, v)
 
     def describe_clusters(self):
 
-        clusters = self.get("AWS::Eks::Cluster").get("Resource")
-
-        for cluster in clusters:
-
-            properties = {f"{k[0].upper()}{k[1:]}": v
-                          for k, v in self.client.describe_cluster(
-                              name=cluster.properties()["Name"])["cluster"].items()}
-
-            for k, v in properties.items():
-                cluster.set(k, v)
-
-            self._print(f"[+] Updated cluster {cluster}")
+        for cluster in self.console.tasklist(
+            "Updating Cluster infomation",
+            iterables=self.get("AWS::Eks::Cluster").get("Resource"),
+            wait="Awaiting response to eks:DescribeCluster",
+            done="Updated Cluster information"
+        ):
+
+            properties = self.client.describe_cluster(
+                name=cluster.get("Name"))["cluster"]
+
+            self._update_resource_properties(cluster, properties)
 
     def describe_nodegroups(self):
 
-        for nodegroup in self.get("AWS::Eks::Nodegroup").get("Resource"):
-
-            cluster = nodegroup.properties()["Cluster"]
-            del nodegroup.properties()["Cluster"]
+        for nodegroup in self.console.tasklist(
+            "Updating Nodegroups",
+            iterables=self.get("AWS::Eks::Nodegroup").get("Resource"),
+            wait="Awaiting response to eks:DescribeNodegroup",
+            done="Updated Nodegroups"
+        ):
 
             properties = self.client.describe_nodegroup(
-                clusterName=cluster,
-                nodegroupName=nodegroup.properties()["Name"]
+                clusterName=nodegroup.get("Cluster"),
+                nodegroupName=nodegroup.get("Name")
             )["nodegroup"]
 
-            properties = {f"{k[0].upper()}{k[1:]}".replace(
-                "Nodegroup", "Nodegroup"): v for k, v in properties.items()}
-
-            properties["Name"] = properties["NodegroupName"]
-            properties["Arn"] = properties["NodegroupArn"]
-
-            del properties["ClusterName"]
-            del properties["NodegroupName"]
-            del properties["NodegroupArn"]
-
-            for k, v in properties.items():
-                nodegroup.set(k, v)
-
-            self._print(f"[+] Updated nodegroup {nodegroup}")
+            self._update_resource_properties(nodegroup, properties)
 
     def describe_fargate_profiles(self):
 
-        for fargate_profile in self.get("AWS::Eks::FargateProfile").get("Resource"):
-
-            cluster = fargate_profile.properties()["Cluster"]
-            del fargate_profile.properties()["Cluster"]
-
-            properties = {
-                f"{k[0].upper()}{k[1:]}": v
-                for k, v in self.client.describe_fargate_profile(
-                    clusterName=cluster,
-                    fargateProfileName=fargate_profile.properties()["Name"]
-                )["fargateProfile"].items()
-            }
-
-            properties["Name"] = properties["FargateProfileName"]
-            properties["Arn"] = properties["FargateProfileArn"]
-
-            del properties["ClusterName"]
-            del properties["FargateProfileName"]
-            del properties["FargateProfileArn"]
-
-            for k, v in properties.items():
-                fargate_profile.set(k, v)
-
-            self._print(f"[+] Updated fargate profile {fargate_profile}")
-=======
-            self.add(function)
->>>>>>> 09b790eb
+        for fargate_profile in self.console.tasklist(
+            "Updating Fargate Profiles",
+            iterables=self.get("AWS::Eks::FargateProfile").get("Resource"),
+            wait="Awaiting response to eks:DescribeFargateProfile",
+            done="Updated Fargate Profiles"
+        ):
+
+            properties = self.client.describe_fargate_profile(
+                clusterName=fargate_profile.get("Cluster"),
+                fargateProfileName=fargate_profile.get("Name")
+            )["fargateProfile"]
+
+            self._update_resource_properties(fargate_profile, properties)